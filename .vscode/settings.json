--- conflicted
+++ resolved
@@ -12,13 +12,6 @@
         "editor.rulers": [80]
     },
     "cSpell.words": [
-<<<<<<< HEAD
-        "NUMINGROUP",
-        "PYTHONPATH",
-        "SEQNUM",
-        "SYNCHRONISING",
-=======
->>>>>>> 8c67c4e4
         "aiofiles",
         "aiosqlite",
         "aiter",
