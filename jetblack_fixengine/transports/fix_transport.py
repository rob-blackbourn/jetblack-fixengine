--- conflicted
+++ resolved
@@ -62,11 +62,7 @@
     reader_iter = reader.__aiter__()
 
     # Create initial tasks.
-<<<<<<< HEAD
-    handler_task = asyncio.create_task(
-=======
     handler_task: Task = asyncio.create_task(
->>>>>>> 8c67c4e4
         handler(send, receive)  # type: ignore
     )
     read_task: Task[bytes] = asyncio.create_task(
@@ -140,12 +136,9 @@
                         'type': 'fix',
                         'message': message
                     })
-<<<<<<< HEAD
                     # Create the new read task.
-=======
                     message = b''
                     # Read the field.
->>>>>>> 8c67c4e4
                     read_task = asyncio.create_task(
                         reader_iter.__anext__()  # type: ignore
                     )
