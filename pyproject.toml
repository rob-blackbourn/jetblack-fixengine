--- conflicted
+++ resolved
@@ -15,18 +15,6 @@
 aiosqlite = "^0.18.0"
 pytz = "^2022.7"
 tzlocal = "^4.3"
-<<<<<<< HEAD
-"ruamel.yaml" = "^0.17"
-jetblack-fixparser = "^2.3"
-
-[tool.poetry.dev-dependencies]
-pytest = "^7.2"
-pytest-asyncio = "^0.21"
-pytest-runner = "^6.0"
-pylint = "^2.17"
-autopep8 = "^2.0"
-mypy = "^1.1"
-=======
 jetblack-fixparser = "^2.3"
 
 [tool.poetry.dev-dependencies]
@@ -38,7 +26,6 @@
 pylint = "^2.17"
 types-aiofiles = "^23.1.0"
 types-pytz = "^2022.7.1"
->>>>>>> 8c67c4e4
 
 [build-system]
 requires = ["poetry>=0.12"]
